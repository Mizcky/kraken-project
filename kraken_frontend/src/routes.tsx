import Home from "./views/home";
import React from "react";
import { Router } from "./utils/router";
import KrakenNetwork from "./views/kraken-network";
import Me from "./views/me";
import AdminUsers from "./views/admin/users";
import AdminWorkspaces from "./views/admin/workspaces";
import AdminGuard from "./components/admin-guard";
import WorkspaceOverview from "./views/workspace-overview";
import OauthRequest from "./views/oauth-request";
import { ContentWithMenu } from "./views/menu";
import Settings from "./views/settings";
import Workspace from "./views/workspace/workspace";
import WorkspaceSettings from "./views/workspace/workspace-settings";
import WorkspaceData from "./views/workspace/workspace-data";
import WorkspaceAttacks, { TargetType } from "./views/workspace/workspace-attacks";
import WorkspaceHosts from "./views/workspace/workspace-hosts";
import WorkspaceHost from "./views/workspace/workspace-host";
import KnowledgeBase from "./views/knowledge-base";
import { CreateFindingDefinition } from "./views/knowledge-base/create-finding-definition";
import { EditFindingDefinition } from "./views/knowledge-base/edit-finding-definition";
import { ListFindingDefinition } from "./views/knowledge-base/list-finding-definition";
import WorkspaceNotes from "./views/workspace/workspace-notes";
import WorkspaceFindings from "./views/workspace/workspace-findings";
import { WorkspaceCreateFinding } from "./views/workspace/workspace-finding/workspace-create-finding";
<<<<<<< HEAD
=======
import WorkspaceEditFinding from "./views/workspace/workspace-finding/workspace-edit-finding";
>>>>>>> b2705137

export const ROUTER = new Router();

export const ROUTES = {
    HOME: ROUTER.add({
        url: "",
        parser: {},
        render: () => (
            <ContentWithMenu>
                <Home />
            </ContentWithMenu>
        ),
    }),
    ME: ROUTER.add({
        url: "me",
        parser: {},
        render: () => (
            <ContentWithMenu>
                <Me />
            </ContentWithMenu>
        ),
    }),
    WORKSPACES: ROUTER.add({
        url: "workspaces",
        parser: {},
        render: () => (
            <ContentWithMenu>
                <WorkspaceOverview />
            </ContentWithMenu>
        ),
    }),
    WORKSPACE_SETTINGS: ROUTER.add({
        url: "workspaces/{uuid}/settings",
        parser: { uuid: String },
        render: ({ uuid }) => (
            <ContentWithMenu>
                <Workspace view={"settings"} uuid={uuid}>
                    <WorkspaceSettings />
                </Workspace>
            </ContentWithMenu>
        ),
    }),
    WORKSPACE_DATA: ROUTER.add({
        url: "workspaces/{uuid}/data",
        parser: { uuid: String },
        render: ({ uuid }) => (
            <ContentWithMenu>
                <Workspace view={"data"} uuid={uuid}>
                    <WorkspaceData />
                </Workspace>
            </ContentWithMenu>
        ),
    }),
    WORKSPACE_ATTACKS: ROUTER.add({
        url: "workspaces/{uuid}/attacks",
        parser: { uuid: String },
        render: ({ uuid }) => (
            <ContentWithMenu>
                <Workspace view={"attacks"} uuid={uuid}>
                    <WorkspaceAttacks />
                </Workspace>
            </ContentWithMenu>
        ),
    }),
    WORKSPACE_SELECTION_ATTACKS: ROUTER.add<
        {
            workspaceUuid: string;
        },
        {
            domains: string[];
            hosts: string[];
            ports: string[];
            services: string[];
        }
    >({
        url: "workspaces/{workspaceUuid}/attacks/selection",
        parser: { workspaceUuid: String },
        render: ({ workspaceUuid }, hiddenParams) => {
            if (hiddenParams === undefined) {
                ROUTES.WORKSPACE_ATTACKS.visit({ uuid: workspaceUuid });
                return <></>;
            }
            let { domains, hosts, ports, services } = hiddenParams;
            return (
                <ContentWithMenu>
                    <Workspace view={"attacks"} uuid={workspaceUuid}>
                        <WorkspaceAttacks
                            targetType="selection"
                            domains={domains}
                            hosts={hosts}
                            ports={ports}
                            services={services}
                        />
                    </Workspace>
                </ContentWithMenu>
            );
        },
    }),
    WORKSPACE_TARGETED_ATTACKS: ROUTER.add({
        url: "workspaces/{workspaceUuid}/attacks/{targetType}/{targetUuid}",
        parser: { workspaceUuid: String, targetType: TargetType, targetUuid: String },
        render: ({ workspaceUuid, targetType, targetUuid }) => (
            <ContentWithMenu>
                <Workspace view={"attacks"} uuid={workspaceUuid}>
                    <WorkspaceAttacks targetType={targetType} targetUuid={targetUuid} />
                </Workspace>
            </ContentWithMenu>
        ),
    }),
    WORKSPACE_FINDINGS: ROUTER.add({
        url: "workspaces/{uuid}/findings",
        parser: { uuid: String },
        render: ({ uuid }) => (
            <ContentWithMenu>
                <Workspace uuid={uuid} view={"findings"}>
                    <WorkspaceFindings />
                </Workspace>
            </ContentWithMenu>
        ),
    }),
    WORKSPACE_FINDINGS_CREATE: ROUTER.add({
        url: "workspaces/{uuid}/findings/create",
        parser: { uuid: String },
        render: ({ uuid }) => (
            <ContentWithMenu>
                <Workspace uuid={uuid} view={"findings"}>
                    <WorkspaceCreateFinding />
                </Workspace>
            </ContentWithMenu>
        ),
    }),
<<<<<<< HEAD
=======
    WORKSPACE_FINDINGS_EDIT: ROUTER.add({
        url: "workspaces/{wUuid}/findings/{fUuid}",
        parser: { wUuid: String, fUuid: String },
        render: ({ wUuid, fUuid }) => (
            <ContentWithMenu>
                <Workspace uuid={wUuid} view={"findings"}>
                    <WorkspaceEditFinding uuid={fUuid} />
                </Workspace>
            </ContentWithMenu>
        ),
    }),
>>>>>>> b2705137
    WORKSPACE_SEARCH: ROUTER.add({
        url: "workspaces/{uuid}/search",
        parser: { uuid: String },
        render: ({ uuid }) => (
            <ContentWithMenu>
                <Workspace view={"search"} uuid={uuid}>
                    {null}
                </Workspace>
            </ContentWithMenu>
        ),
    }),
    WORKSPACE_HOSTS: ROUTER.add({
        url: "workspaces/{uuid}/hosts",
        parser: { uuid: String },
        render: ({ uuid }) => (
            <ContentWithMenu>
                <Workspace view={"hosts"} uuid={uuid}>
                    <WorkspaceHosts />
                </Workspace>
            </ContentWithMenu>
        ),
    }),
    WORKSPACE_SINGLE_HOST: ROUTER.add({
        url: "workspaces/{w_uuid}/hosts/{h_uuid}",
        parser: { w_uuid: String, h_uuid: String },
        render: ({ w_uuid, h_uuid }) => (
            <ContentWithMenu>
                <Workspace view={"hosts"} uuid={w_uuid}>
                    <WorkspaceHost uuid={h_uuid} />
                </Workspace>
            </ContentWithMenu>
        ),
    }),
    WORKSPACE_NOTES: ROUTER.add({
        url: "workspaces/{uuid}/notes",
        parser: { uuid: String },
        render: ({ uuid }) => (
            <ContentWithMenu>
                <Workspace view={"notes"} uuid={uuid}>
                    <WorkspaceNotes />
                </Workspace>
            </ContentWithMenu>
        ),
    }),
    KNOWLEDGE_BASE: ROUTER.add({
        url: "knowledge",
        parser: {},
        render: () => (
            <ContentWithMenu>
                <KnowledgeBase />
            </ContentWithMenu>
        ),
    }),
    FINDING_DEFINITION_LIST: ROUTER.add({
        url: "knowledge/finding-definition",
        parser: {},
        render: () => (
            <ContentWithMenu>
                <ListFindingDefinition />
            </ContentWithMenu>
        ),
    }),
    FINDING_DEFINITION_CREATE: ROUTER.add({
        url: "knowledge/finding-definition/create",
        parser: {},
        render: () => (
            <ContentWithMenu>
                <CreateFindingDefinition />
            </ContentWithMenu>
        ),
    }),
    FINDING_DEFINITION_EDIT: ROUTER.add({
        url: "knowledge/finding-definition/{uuid}",
        parser: { uuid: String },
        render: ({ uuid }) => (
            <ContentWithMenu>
                <EditFindingDefinition uuid={uuid} />
            </ContentWithMenu>
        ),
    }),
    OAUTH_REQUEST: ROUTER.add({
        url: "oauth-request/{uuid}",
        parser: { uuid: String },
        render: ({ uuid }) => <OauthRequest uuid={uuid} />,
    }),

    KRAKEN_NETWORK: ROUTER.add({
        url: "kraken-network",
        parser: {},
        render: () => (
            <ContentWithMenu>
                <AdminGuard>
                    <KrakenNetwork />
                </AdminGuard>
            </ContentWithMenu>
        ),
    }),
    ADMIN_USER_MANAGEMENT: ROUTER.add({
        url: "admin/users",
        parser: {},
        render: () => (
            <ContentWithMenu>
                <AdminGuard>
                    <AdminUsers />
                </AdminGuard>
            </ContentWithMenu>
        ),
    }),
    ADMIN_WORKSPACE_MANAGEMENT: ROUTER.add({
        url: "admin/workspaces",
        parser: {},
        render: () => (
            <ContentWithMenu>
                <AdminGuard>
                    <AdminWorkspaces />
                </AdminGuard>
            </ContentWithMenu>
        ),
    }),
    ADMIN_SETTINGS: ROUTER.add({
        url: "admin/settings",
        parser: {},
        render: () => (
            <ContentWithMenu>
                <AdminGuard>
                    <Settings />
                </AdminGuard>
            </ContentWithMenu>
        ),
    }),
};

ROUTER.finish();<|MERGE_RESOLUTION|>--- conflicted
+++ resolved
@@ -23,10 +23,7 @@
 import WorkspaceNotes from "./views/workspace/workspace-notes";
 import WorkspaceFindings from "./views/workspace/workspace-findings";
 import { WorkspaceCreateFinding } from "./views/workspace/workspace-finding/workspace-create-finding";
-<<<<<<< HEAD
-=======
 import WorkspaceEditFinding from "./views/workspace/workspace-finding/workspace-edit-finding";
->>>>>>> b2705137
 
 export const ROUTER = new Router();
 
@@ -158,8 +155,6 @@
             </ContentWithMenu>
         ),
     }),
-<<<<<<< HEAD
-=======
     WORKSPACE_FINDINGS_EDIT: ROUTER.add({
         url: "workspaces/{wUuid}/findings/{fUuid}",
         parser: { wUuid: String, fUuid: String },
@@ -171,7 +166,6 @@
             </ContentWithMenu>
         ),
     }),
->>>>>>> b2705137
     WORKSPACE_SEARCH: ROUTER.add({
         url: "workspaces/{uuid}/search",
         parser: { uuid: String },
