--- conflicted
+++ resolved
@@ -6,13 +6,6 @@
     justify-content: space-between;
     align-items: center;
     z-index: 1;
-<<<<<<< HEAD
-}
-
-.workspace-heading > h2 {
-    margin: 0;
-=======
->>>>>>> 74bacba7
 }
 
 .workspace-heading-uuid {
@@ -21,13 +14,6 @@
     align-items: center;
 }
 
-<<<<<<< HEAD
-.workspace-heading-dropdown{
-
-}
-
-=======
->>>>>>> 74bacba7
 .workspace-heading-dropdown-heading{
     display: flex;
     flex-direction: row;
@@ -82,11 +68,7 @@
     padding: 1em;
     text-decoration: none;
     display: block;
-<<<<<<< HEAD
-
-=======
     cursor: pointer;
->>>>>>> 74bacba7
 }
 
 .workspace-heading-dropdown-content div:hover{
